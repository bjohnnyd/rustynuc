--- conflicted
+++ resolved
@@ -280,20 +280,4 @@
     }
 
     context
-<<<<<<< HEAD
-}
-
-/// Checks if nucleotide at specifc positions is IUPAC S
-pub fn is_pos_iupac_s(seq: &[u8], pos: usize) -> bool {
-    if pos >= seq.len() {
-        error!("Reference sequence is shorter than BAM alignment positions. Got pileup at position {} but reference is only {} long", pos + 1, seq.len());
-        std::process::exit(1)
-    } else {
-        match seq[pos] {
-            b'G' | b'C' | b'g' | b'c' => true,
-            _ => false,
-        }
-    }
-=======
->>>>>>> e090983f
 }