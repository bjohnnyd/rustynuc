--- conflicted
+++ resolved
@@ -37,13 +37,8 @@
 assert_cmd = "1.0.1"
 walkdir = "2.3.1"
 criterion = "0.3.3"
-<<<<<<< HEAD
-regex = "1.4.2"
-lazy_static = "1.4.0"
-=======
 regex = "1.5.5"
 lazy_static = "*"
->>>>>>> f039cda6
 
 [[bench]]
 name = "benchmark"
